--- conflicted
+++ resolved
@@ -173,10 +173,6 @@
 // test's lifetime. It returns a corev1.TypedLocalObjectReference which describes the test JWT
 // authenticator within the test namespace.
 //
-<<<<<<< HEAD
-// CreateTestJWTAuthenticator gets the OIDC issuer info from IntegrationEnv().CLITestUpstream.
-func CreateTestJWTAuthenticator(ctx context.Context, t *testing.T, usernameClaim string) corev1.TypedLocalObjectReference {
-=======
 // CreateTestJWTAuthenticatorForCLIUpstream gets the OIDC issuer info from IntegrationEnv().CLITestUpstream.
 func CreateTestJWTAuthenticatorForCLIUpstream(ctx context.Context, t *testing.T) corev1.TypedLocalObjectReference {
 	t.Helper()
@@ -184,6 +180,9 @@
 	spec := auth1alpha1.JWTAuthenticatorSpec{
 		Issuer:   testEnv.CLITestUpstream.Issuer,
 		Audience: testEnv.CLITestUpstream.ClientID,
+		// The default UsernameClaim is "username" but the upstreams that we use for
+		// integration tests won't necessarily have that claim, so use "sub" here.
+		UsernameClaim: "sub",
 	}
 	// If the test upstream does not have a CA bundle specified, then don't configure one in the
 	// JWTAuthenticator. Leaving TLSSpec set to nil will result in OIDC discovery using the OS's root
@@ -201,7 +200,6 @@
 // test's lifetime. It returns a corev1.TypedLocalObjectReference which describes the test JWT
 // authenticator within the test namespace.
 func CreateTestJWTAuthenticator(ctx context.Context, t *testing.T, spec auth1alpha1.JWTAuthenticatorSpec) corev1.TypedLocalObjectReference {
->>>>>>> 3d4717b7
 	t.Helper()
 	testEnv := IntegrationEnv(t)
 
@@ -213,16 +211,7 @@
 
 	jwtAuthenticator, err := jwtAuthenticators.Create(createContext, &auth1alpha1.JWTAuthenticator{
 		ObjectMeta: testObjectMeta(t, "jwt-authenticator"),
-<<<<<<< HEAD
-		Spec: auth1alpha1.JWTAuthenticatorSpec{
-			Issuer:        testEnv.CLITestUpstream.Issuer,
-			Audience:      testEnv.CLITestUpstream.ClientID,
-			TLS:           tlsSpec,
-			UsernameClaim: usernameClaim,
-		},
-=======
 		Spec:       spec,
->>>>>>> 3d4717b7
 	}, metav1.CreateOptions{})
 	require.NoError(t, err, "could not create test JWTAuthenticator")
 	t.Logf("created test JWTAuthenticator %s/%s", jwtAuthenticator.Namespace, jwtAuthenticator.Name)
